{
 "cells": [
  {
   "cell_type": "markdown",
   "metadata": {},
   "source": [
    "# CrewAI with AgentNeo Integration\n",
    "\n",
    "This Jupyter notebook demonstrates the integration of AgentNeo, a powerful tracing and monitoring tool, with CrewAI, a framework for orchestrating role-playing AI agents. This integration allows for comprehensive analysis and debugging of AI-powered systems."
   ]
  },
  {
   "cell_type": "markdown",
   "metadata": {},
   "source": [
    "## Setup and Imports\n",
    "\n",
    "First, let's import the necessary libraries and set up our environment."
   ]
  },
  {
   "cell_type": "code",
   "execution_count": null,
   "metadata": {},
   "outputs": [],
   "source": [
    "from crewai import Agent, Task, Crew, Process\n",
    "from dotenv import load_dotenv\n",
    "\n",
    "from agentneo import AgentNeo, Tracer, launch_dashboard\n",
    "\n",
    "# Load environment variables\n",
<<<<<<< HEAD
    "load_dotenv(\"YOUR_ENV_FILE_PATH\")"
=======
    "load_dotenv(\"Your path to .env file\")"
>>>>>>> fad18861
   ]
  },
  {
   "cell_type": "markdown",
   "metadata": {},
   "source": [
    "## Initialize AgentNeo Session and Tracer\n",
    "\n",
    "Now, let's set up our AgentNeo session and tracer."
   ]
  },
  {
   "cell_type": "code",
   "execution_count": null,
   "metadata": {},
   "outputs": [],
   "source": [
    "# Create a session\n",
    "neo_session = AgentNeo(session_name=\"crewai_example\")\n",
    "\n",
    "# Connect to a Project\n",
    "neo_session.create_project(project_name=\"crewai_example_project\")\n",
    "\n",
    "# Create tracer\n",
    "tracer = Tracer(session=neo_session)\n",
    "\n",
    "tracer.start()"
   ]
  },
  {
   "cell_type": "markdown",
   "metadata": {},
   "source": [
    "## Define Helper Functions\n",
    "\n",
    "Let's define some helper functions for our AI tools, using AgentNeo's tracing capabilities."
   ]
  },
  {
   "cell_type": "code",
   "execution_count": null,
   "metadata": {},
   "outputs": [],
   "source": [
    "from langchain_community.tools import TavilySearchResults\n",
<<<<<<< HEAD
    "\n",
    "travily_tool = tracer.wrap_langchain_tool(TavilySearchResults())"
=======
    "from langchain.tools import Tool\n",
    "\n",
    "\n",
    "def get_search_tool():\n",
    "    tavily_tool = TavilySearchResults()\n",
    "    \n",
    "    @tracer.trace_tool(\"TavilySearchResults\")\n",
    "    def wrapped_tavily_search(*args, **kwargs):\n",
    "        return tavily_tool(*args, **kwargs)\n",
    "    \n",
    "    return Tool(\n",
    "        name=\"TavilySearch\",\n",
    "        func=wrapped_tavily_search,\n",
    "        description=\"Useful for searching the internet about current events and general information.\"\n",
    "    )"
>>>>>>> fad18861
   ]
  },
  {
   "cell_type": "markdown",
   "metadata": {},
   "source": [
    "## Define Agents\n",
    "\n",
    "Now, let's create our AI agents using CrewAI."
   ]
  },
  {
   "cell_type": "code",
   "execution_count": null,
   "metadata": {},
   "outputs": [],
   "source": [
    "@tracer.trace_agent(\"researcher\")\n",
    "def create_researcher():\n",
    "    return Agent(\n",
    "        role='Senior Research Analyst',\n",
    "        goal='Uncover cutting-edge developments in AI and data science',\n",
    "        backstory=\"\"\"You work at a leading tech think tank.\n",
    "        Your expertise lies in identifying emerging trends.\n",
    "        You have a knack for dissecting complex data and presenting actionable insights.\"\"\",\n",
    "        verbose=True,\n",
    "        allow_delegation=False,\n",
<<<<<<< HEAD
    "        tools=[travily_tool],\n",
=======
    "        tools=[get_search_tool()],\n",
>>>>>>> fad18861
    "    )\n",
    "\n",
    "@tracer.trace_agent(\"writer\")\n",
    "def create_writer():\n",
    "    return Agent(\n",
    "        role='Tech Content Strategist',\n",
    "        goal='Craft compelling content on tech advancements',\n",
    "        backstory=\"\"\"You are a renowned Content Strategist, known for your insightful and engaging articles.\n",
    "        You transform complex concepts into compelling narratives.\"\"\",\n",
    "        verbose=True,\n",
    "        allow_delegation=True,\n",
    "    )\n",
    "\n",
    "researcher = create_researcher()\n",
    "writer = create_writer()"
   ]
  },
  {
   "cell_type": "markdown",
   "metadata": {},
   "source": [
    "## Define Tasks\n",
    "\n",
    "Let's create tasks for our agents."
   ]
  },
  {
   "cell_type": "code",
   "execution_count": null,
   "metadata": {},
   "outputs": [],
   "source": [
    "task1 = Task(\n",
    "  description=\"\"\"Conduct a comprehensive analysis of the latest advancements in AI in 2024.\n",
    "  Identify key trends, breakthrough technologies, and potential industry impacts.\"\"\",\n",
    "  expected_output=\"Full analysis report in bullet points\",\n",
    "  agent=researcher\n",
    ")\n",
    "\n",
    "task2 = Task(\n",
    "  description=\"\"\"Using the insights provided, develop an engaging blog\n",
    "  post that highlights the most significant AI advancements.\n",
    "  Your post should be informative yet accessible, catering to a tech-savvy audience.\n",
    "  Make it sound cool, avoid complex words so it doesn't sound like AI.\"\"\",\n",
    "  expected_output=\"Full blog post of at least 4 paragraphs\",\n",
    "  agent=writer\n",
    ")"
   ]
  },
  {
   "cell_type": "markdown",
   "metadata": {},
   "source": [
    "## Create and Execute Crew\n",
    "\n",
    "Now, let's create our crew and execute the tasks."
   ]
  },
  {
   "cell_type": "code",
   "execution_count": null,
   "metadata": {},
   "outputs": [],
   "source": [
    "crew = Crew(\n",
    "  agents=[researcher, writer],\n",
    "  tasks=[task1, task2],\n",
    "  process=Process.sequential,\n",
    "  verbose=True,\n",
    ")\n",
    "\n",
    "# Get your crew to work!\n",
    "result = crew.kickoff()\n",
    "\n",
    "print(result)\n",
    "\n",
    "tracer.stop()"
   ]
  },
  {
   "cell_type": "markdown",
   "metadata": {},
   "source": [
    "## Stop Tracing and Launch Dashboard\n",
    "\n",
    "Finally, let's stop the tracer and launch the AgentNeo dashboard to analyze the results."
   ]
  },
  {
   "cell_type": "code",
   "execution_count": null,
   "metadata": {},
   "outputs": [],
   "source": [
    "launch_dashboard()"
   ]
  },
  {
   "cell_type": "markdown",
   "metadata": {},
   "source": [
    "This notebook demonstrates how to integrate AgentNeo's tracing capabilities with CrewAI, allowing for detailed analysis and monitoring of AI agent interactions and task execution. The AgentNeo dashboard provides valuable insights into the performance and behavior of your AI system."
   ]
  }
 ],
 "metadata": {
  "kernelspec": {
   "display_name": "base",
   "language": "python",
   "name": "python3"
  },
  "language_info": {
   "codemirror_mode": {
    "name": "ipython",
    "version": 3
   },
   "file_extension": ".py",
   "mimetype": "text/x-python",
   "name": "python",
   "nbconvert_exporter": "python",
   "pygments_lexer": "ipython3",
<<<<<<< HEAD
   "version": "3.12.5"
=======
   "version": "3.11.4"
>>>>>>> fad18861
  }
 },
 "nbformat": 4,
 "nbformat_minor": 2
}<|MERGE_RESOLUTION|>--- conflicted
+++ resolved
@@ -30,11 +30,7 @@
     "from agentneo import AgentNeo, Tracer, launch_dashboard\n",
     "\n",
     "# Load environment variables\n",
-<<<<<<< HEAD
     "load_dotenv(\"YOUR_ENV_FILE_PATH\")"
-=======
-    "load_dotenv(\"Your path to .env file\")"
->>>>>>> fad18861
    ]
   },
   {
@@ -80,26 +76,8 @@
    "outputs": [],
    "source": [
     "from langchain_community.tools import TavilySearchResults\n",
-<<<<<<< HEAD
     "\n",
     "travily_tool = tracer.wrap_langchain_tool(TavilySearchResults())"
-=======
-    "from langchain.tools import Tool\n",
-    "\n",
-    "\n",
-    "def get_search_tool():\n",
-    "    tavily_tool = TavilySearchResults()\n",
-    "    \n",
-    "    @tracer.trace_tool(\"TavilySearchResults\")\n",
-    "    def wrapped_tavily_search(*args, **kwargs):\n",
-    "        return tavily_tool(*args, **kwargs)\n",
-    "    \n",
-    "    return Tool(\n",
-    "        name=\"TavilySearch\",\n",
-    "        func=wrapped_tavily_search,\n",
-    "        description=\"Useful for searching the internet about current events and general information.\"\n",
-    "    )"
->>>>>>> fad18861
    ]
   },
   {
@@ -127,11 +105,7 @@
     "        You have a knack for dissecting complex data and presenting actionable insights.\"\"\",\n",
     "        verbose=True,\n",
     "        allow_delegation=False,\n",
-<<<<<<< HEAD
     "        tools=[travily_tool],\n",
-=======
-    "        tools=[get_search_tool()],\n",
->>>>>>> fad18861
     "    )\n",
     "\n",
     "@tracer.trace_agent(\"writer\")\n",
@@ -243,21 +217,13 @@
    "language": "python",
    "name": "python3"
   },
+  "kernelspec": {
+   "display_name": "base",
+   "language": "python",
+   "name": "python3"
+  },
   "language_info": {
-   "codemirror_mode": {
-    "name": "ipython",
-    "version": 3
-   },
-   "file_extension": ".py",
-   "mimetype": "text/x-python",
-   "name": "python",
-   "nbconvert_exporter": "python",
-   "pygments_lexer": "ipython3",
-<<<<<<< HEAD
-   "version": "3.12.5"
-=======
-   "version": "3.11.4"
->>>>>>> fad18861
+   "name": "python"
   }
  },
  "nbformat": 4,
